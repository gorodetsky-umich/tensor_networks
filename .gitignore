*~
*egg*
*pycache*
*#*
*.prof*
*DS_Store*
flycheck*

local_scratch/*
apps/transport_solver/results/*
apps/transport_solver/results_2d/*

# Byte-compiled / optimized / DLL files
__pycache__/
*.py[cod]
*$py.class

# C extensions
*.so

# Distribution / packaging
.Python
build/
develop-eggs/
dist/
downloads/
eggs/
.eggs/
lib/
lib64/
parts/
sdist/
var/
wheels/
share/python-wheels/
*.egg-info/
.installed.cfg
*.egg
MANIFEST

# PyInstaller
#  Usually these files are written by a python script from a template
#  before PyInstaller builds the exe, so as to inject date/other infos into it.
*.manifest
*.spec

# Installer logs
pip-log.txt
pip-delete-this-directory.txt

# Unit test / coverage reports
htmlcov/
.tox/
.nox/
.coverage
.coverage.*
.cache
nosetests.xml
coverage.xml
*.cover
*.py,cover
.hypothesis/
.pytest_cache/
cover/

# Translations
*.mo
*.pot

# Django stuff:
*.log
local_settings.py
db.sqlite3
db.sqlite3-journal

# Flask stuff:
instance/
.webassets-cache

# Scrapy stuff:
.scrapy

# Sphinx documentation
docs/_build/

# PyBuilder
.pybuilder/
target/

# Jupyter Notebook
.ipynb_checkpoints

# IPython
profile_default/
ipython_config.py

# pyenv
#   For a library or package, you might want to ignore these files since the code is
#   intended to run in multiple environments; otherwise, check them in:
# .python-version

# pipenv
#   According to pypa/pipenv#598, it is recommended to include Pipfile.lock in version control.
#   However, in case of collaboration, if having platform-specific dependencies or dependencies
#   having no cross-platform support, pipenv may install dependencies that don't work, or not
#   install all needed dependencies.
#Pipfile.lock

# poetry
#   Similar to Pipfile.lock, it is generally recommended to include poetry.lock in version control.
#   This is especially recommended for binary packages to ensure reproducibility, and is more
#   commonly ignored for libraries.
#   https://python-poetry.org/docs/basic-usage/#commit-your-poetrylock-file-to-version-control
#poetry.lock

# pdm
#   Similar to Pipfile.lock, it is generally recommended to include pdm.lock in version control.
#pdm.lock
#   pdm stores project-wide configurations in .pdm.toml, but it is recommended to not include it
#   in version control.
#   https://pdm.fming.dev/latest/usage/project/#working-with-version-control
.pdm.toml
.pdm-python
.pdm-build/

# PEP 582; used by e.g. github.com/David-OConnor/pyflow and github.com/pdm-project/pdm
__pypackages__/

# Celery stuff
celerybeat-schedule
celerybeat.pid

# SageMath parsed files
*.sage.py

# Environments
.env
.venv
env/
venv/
ENV/
env.bak/
venv.bak/

# Spyder project settings
.spyderproject
.spyproject

# Rope project settings
.ropeproject

# mkdocs documentation
/site

# mypy
.mypy_cache/
.dmypy.json
dmypy.json

# Pyre type checker
.pyre/

# pytype static type analyzer
.pytype/

# Cython debug symbols
cython_debug/

# PyCharm
#  JetBrains specific template is maintained in a separate JetBrains.gitignore that can
#  be found at https://github.com/github/gitignore/blob/main/Global/JetBrains.gitignore
#  and can be added to the global gitignore or merged into this file.  For a more nuclear
#  option (not recommended) you can uncomment the following to ignore the entire idea folder.
#.idea/
>>>>>>> cbd02c9d1c8700b57ef1fe058704b8bc160b5339

<<<<<<< HEAD
# Files from exhaustive search
=======
>>>>>>> 8402c48f
data/
output/
testing.py<|MERGE_RESOLUTION|>--- conflicted
+++ resolved
@@ -172,12 +172,7 @@
 #  and can be added to the global gitignore or merged into this file.  For a more nuclear
 #  option (not recommended) you can uncomment the following to ignore the entire idea folder.
 #.idea/
->>>>>>> cbd02c9d1c8700b57ef1fe058704b8bc160b5339
 
-<<<<<<< HEAD
-# Files from exhaustive search
-=======
->>>>>>> 8402c48f
 data/
 output/
 testing.py