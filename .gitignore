*~
*egg*
*pycache*
*#*
*.prof*
*DS_Store*
flycheck*

local_scratch/*
apps/transport_solver/results/*
apps/transport_solver/results_2d/*

# Byte-compiled / optimized / DLL files
__pycache__/
*.py[cod]
*$py.class

# C extensions
*.so

# Distribution / packaging
.Python
build/
develop-eggs/
dist/
downloads/
eggs/
.eggs/
lib/
lib64/
parts/
sdist/
var/
wheels/
share/python-wheels/
*.egg-info/
.installed.cfg
*.egg
MANIFEST

# PyInstaller
#  Usually these files are written by a python script from a template
#  before PyInstaller builds the exe, so as to inject date/other infos into it.
*.manifest
*.spec

# Installer logs
pip-log.txt
pip-delete-this-directory.txt

# Unit test / coverage reports
htmlcov/
.tox/
.nox/
.coverage
.coverage.*
.cache
nosetests.xml
coverage.xml
*.cover
*.py,cover
.hypothesis/
.pytest_cache/
cover/

# Translations
*.mo
*.pot

# Django stuff:
*.log
local_settings.py
db.sqlite3
db.sqlite3-journal

# Flask stuff:
instance/
.webassets-cache

# Scrapy stuff:
.scrapy

# Sphinx documentation
docs/_build/

# PyBuilder
.pybuilder/
target/

# Jupyter Notebook
.ipynb_checkpoints

# IPython
profile_default/
ipython_config.py

# pyenv
#   For a library or package, you might want to ignore these files since the code is
#   intended to run in multiple environments; otherwise, check them in:
# .python-version

# pipenv
#   According to pypa/pipenv#598, it is recommended to include Pipfile.lock in version control.
#   However, in case of collaboration, if having platform-specific dependencies or dependencies
#   having no cross-platform support, pipenv may install dependencies that don't work, or not
#   install all needed dependencies.
#Pipfile.lock

# poetry
#   Similar to Pipfile.lock, it is generally recommended to include poetry.lock in version control.
#   This is especially recommended for binary packages to ensure reproducibility, and is more
#   commonly ignored for libraries.
#   https://python-poetry.org/docs/basic-usage/#commit-your-poetrylock-file-to-version-control
#poetry.lock

# pdm
#   Similar to Pipfile.lock, it is generally recommended to include pdm.lock in version control.
#pdm.lock
#   pdm stores project-wide configurations in .pdm.toml, but it is recommended to not include it
#   in version control.
#   https://pdm.fming.dev/latest/usage/project/#working-with-version-control
.pdm.toml
.pdm-python
.pdm-build/

# PEP 582; used by e.g. github.com/David-OConnor/pyflow and github.com/pdm-project/pdm
__pypackages__/

# Celery stuff
celerybeat-schedule
celerybeat.pid

# SageMath parsed files
*.sage.py

# Environments
.env
.venv
env/
venv/
ENV/
env.bak/
venv.bak/

# Spyder project settings
.spyderproject
.spyproject

# Rope project settings
.ropeproject

# mkdocs documentation
/site

# mypy
.mypy_cache/
.dmypy.json
dmypy.json

# Pyre type checker
.pyre/

# pytype static type analyzer
.pytype/

# Cython debug symbols
cython_debug/

# PyCharm
#  JetBrains specific template is maintained in a separate JetBrains.gitignore that can
#  be found at https://github.com/github/gitignore/blob/main/Global/JetBrains.gitignore
#  and can be added to the global gitignore or merged into this file.  For a more nuclear
#  option (not recommended) you can uncomment the following to ignore the entire idea folder.
#.idea/
<<<<<<< HEAD
*.png

output/
data/
testing.py/
runs/
models/
*.xlsx
=======

data/
output/
testing.py
>>>>>>> b6e32206
<|MERGE_RESOLUTION|>--- conflicted
+++ resolved
@@ -172,18 +172,11 @@
 #  and can be added to the global gitignore or merged into this file.  For a more nuclear
 #  option (not recommended) you can uncomment the following to ignore the entire idea folder.
 #.idea/
-<<<<<<< HEAD
 *.png
 
 output/
 data/
-testing.py/
+testing.py
 runs/
 models/
-*.xlsx
-=======
-
-data/
-output/
-testing.py
->>>>>>> b6e32206
+*.xlsx