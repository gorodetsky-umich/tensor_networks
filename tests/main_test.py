--- conflicted
+++ resolved
@@ -457,11 +457,7 @@
         original = self.tree.contract().value
         original_free = self.tree.free_indices()
 
-<<<<<<< HEAD
         self.tree.svd(4, [0, 2])
-=======
-        self.tree.split(4, [0, 2], [1])
->>>>>>> b6e32206
         after_split = self.tree.contract().value
         after_split_free = self.tree.free_indices()
         permutation = [after_split_free.index(i) for i in original_free]
@@ -473,11 +469,7 @@
         original = self.tree.contract().value
         original_free = self.tree.free_indices()
 
-<<<<<<< HEAD
         self.tree.svd(3, [0, 1])
-=======
-        self.tree.split(3, [0, 1], [2])
->>>>>>> b6e32206
         after_split = self.tree.contract().value
         after_split_free = self.tree.free_indices()
         permutation = [after_split_free.index(i) for i in original_free]
@@ -521,8 +513,6 @@
             self.assertTrue(subnet.norm(), 1)
 
             self.tree.network.add_edge(root, n)
-
-<<<<<<< HEAD
 
     def test_tree_canonicalize(self):
         x = np.random.randn(3,4,5)
@@ -589,8 +579,6 @@
         tt2.add_edge("v", "w")
 
         self.assertNotEqual(tt1.canonical_structure(), tt2.canonical_structure())
-=======
->>>>>>> b6e32206
 
 if __name__ == "__main__":
     unittest.main()