--- conflicted
+++ resolved
@@ -1,6 +1,7 @@
 """Tensor Network Solvers."""
 
 import copy
+import os
 import unittest
 import tempfile
 import pickle
@@ -33,17 +34,14 @@
         self.TT2 = rand_tt([self.x, self.u, self.v], self.tt_ranks2)
 
     def test_save(self):
-<<<<<<< HEAD
-
-        # with tempfile.NamedTemporaryFile(delete_on_close=False) as fp:
-        with tempfile.NamedTemporaryFile() as fp:
-=======
-        with tempfile.NamedTemporaryFile(delete_on_close=False) as fp:
->>>>>>> 181f8b4b
-            out = pickle.dump(self.TT, fp, pickle.HIGHEST_PROTOCOL)
-            fp.close()
-
-            with open(fp.name, mode='rb') as f:
+
+        with tempfile.TemporaryDirectory() as td:
+
+            fname = os.path.join(td, 'test')
+            with open(fname, 'wb') as fp:
+                out = pickle.dump(self.TT, fp, pickle.HIGHEST_PROTOCOL)
+
+            with open(fname, mode='rb') as f:
                 new_tt = pickle.load(f)
                 tt_ranks = new_tt.ranks()
                 self.assertEqual(tt_ranks[0], self.tt_ranks[0])
