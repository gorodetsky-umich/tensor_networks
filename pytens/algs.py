--- conflicted
+++ resolved
@@ -6,20 +6,13 @@
 from collections import Counter
 from dataclasses import dataclass
 import typing
-<<<<<<< HEAD
 from typing import Dict, Optional, Union, List, Self, Tuple, Callable, Any
-=======
-from typing import Dict, Optional, Union, List, Self, Tuple, Callable
->>>>>>> b6e32206
 import itertools
 
 import numpy as np
 import opt_einsum as oe
 import networkx as nx
-<<<<<<< HEAD
 import matplotlib.pyplot as plt
-=======
->>>>>>> b6e32206
 
 from .utils import delta_svd
 
@@ -235,7 +228,6 @@
         tens = Tensor(new_val, new_indices)
         return tens
 
-<<<<<<< HEAD
     def svd(
         self, lefts: Sequence[int], delta: float = 1e-5
     ) -> Tuple[List["Tensor"], float]:
@@ -255,37 +247,12 @@
         s = result.s
         v = result.v
         d = result.remaining_delta
-=======
-    def split(
-        self,
-        left_indices: Sequence[int],
-        right_indices: Sequence[int],
-        mode: str = "svd",
-        delta: float = 0.1,
-    ) -> List["Tensor"]:
-        """Split a tensor into two by SVD or QR."""
-        permute_indices = itertools.chain(left_indices, right_indices)
-        value = np.permute_dims(self.value, tuple(permute_indices))
-        left_sz = int(np.prod([self.indices[i].size for i in left_indices]))
-        right_sz = int(np.prod([self.indices[j].size for j in right_indices]))
-        value = value.reshape(left_sz, right_sz)
-
-        if mode == "svd":
-            result = delta_svd(value, delta)
-            u = result.u @ np.diag(np.sqrt(result.s))
-            v = np.diag(np.sqrt(result.s)) @ result.v
-        elif mode == "qr":
-            u, v = np.linalg.qr(value)
-        else:
-            raise ValueError(f"Unsupported mode: {mode}")
->>>>>>> b6e32206
 
         u = u.reshape([self.indices[i].size for i in lefts] + [-1])
         u_indices = [self.indices[i] for i in lefts]
         u_indices.append(Index("r_split_l", u.shape[-1]))
         u_tensor = Tensor(u, u_indices)
 
-<<<<<<< HEAD
         s_indices = [
             Index("r_split_l", s.shape[0]),
             Index("r_split_r", s.shape[0]),
@@ -295,11 +262,6 @@
         v = v.reshape([-1] + [self.indices[j].size for j in rights])
         v_indices = [self.indices[j] for j in rights]
         v_indices = [Index("r_split_r", v.shape[0])] + v_indices
-=======
-        v = v.reshape([-1] + [self.indices[j].size for j in right_indices])
-        v_indices = [self.indices[j] for j in right_indices]
-        v_indices = [Index("r_split", v.shape[0])] + v_indices
->>>>>>> b6e32206
         v_tensor = Tensor(v, v_indices)
 
         return [u_tensor, s_tensor, v_tensor], d
@@ -353,12 +315,7 @@
         self.output_str = self.output_str.replace(value, replacement)
 
 
-<<<<<<< HEAD
-# pylint: disable=R0904
-class TensorNetwork:
-=======
 class TensorNetwork:  # pylint: disable=R0904
->>>>>>> b6e32206
     """Tensor Network Base Class."""
 
     def __init__(self) -> None:
@@ -628,7 +585,6 @@
 
         return node
 
-<<<<<<< HEAD
     def svd(
         self,
         node_name: NodeName,
@@ -640,27 +596,6 @@
         with_orthonormal: create orthogonality centers with QR before splitting
         compute_data: update the tensor values for the nodes created by split
         """
-=======
-    def split(  # pylint: disable=R0913,R0917
-        self,
-        node_name: NodeName,
-        left_indices: Sequence[int],
-        right_indices: Sequence[int],
-        mode: str = "svd",
-        delta: float = 0.1,
-    ) -> Tuple[NodeName, NodeName]:
-        """Split a node by the specified index partition.
-
-        Parameters
-        ----------
-        mode: "svd" or "qr" (Default: "svd")
-        delta: threshold used in truncated SVD
-        """
-        # To ensure the error bound in SVD, we first orthornormalize its env.
-        if mode == "svd":
-            node_name = self.orthonormalize(node_name)
-
->>>>>>> b6e32206
         x = self.network.nodes[node_name]["tensor"]
         rights = [i for i in range(len(x.indices)) if i not in lefts]
         if not config.compute_data:
@@ -711,7 +646,6 @@
             else:
                 raise ValueError(
                     f"Indices {y_inds} does not exist in splits (",
-<<<<<<< HEAD
                     u.indices,
                     ",",
                     v.indices,
@@ -735,13 +669,6 @@
 
         new_index = self.fresh_index()
         x_nbrs = list(self.network.neighbors(node_name))
-=======
-                    left_indices,
-                    ",",
-                    right_indices,
-                )
-
->>>>>>> b6e32206
         self.network.remove_node(node_name)
 
         q_name = node_name
@@ -749,7 +676,6 @@
         r_name = self.fresh_node()
         self.add_node(r_name, r.rename_indices({"r_split": new_index}))
 
-<<<<<<< HEAD
         for y in x_nbrs:
             y_inds = self.network.nodes[y]["tensor"].indices
             if any(i in y_inds for i in q.indices):
@@ -764,9 +690,6 @@
     def merge(
         self, name1: NodeName, name2: NodeName, compute_data: bool = True
     ) -> NodeName:
-=======
-    def merge(self, name1: NodeName, name2: NodeName) -> NodeName:
->>>>>>> b6e32206
         """Merge two specified nodes into one."""
         if not self.network.has_edge(name1, name2):
             raise RuntimeError(
@@ -775,25 +698,13 @@
 
         t1 = self.network.nodes[name1]["tensor"]
         t2 = self.network.nodes[name2]["tensor"]
-<<<<<<< HEAD
+
         if compute_data:
             result = t1.contract(t2)
         else:
             l_inds = [ind for ind in t1.indices if ind not in t2.indices]
             r_inds = [ind for ind in t2.indices if ind not in t1.indices]
             result = Tensor(np.array([]), l_inds + r_inds)
-=======
-        result = t1.contract(t2)
-        new_node = self.fresh_node()
-        self.add_node(new_node, result)
-        for n in self.network.neighbors(name1):
-            if n != name2:
-                self.add_edge(new_node, n)
-
-        for m in self.network.neighbors(name2):
-            if m != name1:
-                self.add_edge(new_node, m)
->>>>>>> b6e32206
 
         n2_nbrs = list(self.network.neighbors(name2))
         self.network.remove_node(name2)
@@ -893,12 +804,6 @@
     def orthonormalize(self, name: NodeName) -> NodeName:
         """Orthonormalize the environment network for the specified node.
 
-<<<<<<< HEAD
-=======
-    def orthonormalize(self, name: NodeName) -> NodeName:
-        """Orthonormalize the environment network for the specified node.
-
->>>>>>> b6e32206
         Note that this method changes all node names in the network.
         It returns the new name for the given node after orthonormalization.
         """
@@ -915,7 +820,6 @@
             for n in nbrs:
                 if n not in visited:
                     # Process children before the current node.
-<<<<<<< HEAD
                     c = _postorder(name, n)
 
                     # Since split relying on ordered indices,
@@ -1014,49 +918,9 @@
             indices = self.network.nodes[n]["tensor"].indices
             n_cost = np.prod([i.size for i in indices])
             cost += n_cost
-=======
-                    children_rs.append(_postorder(name, n))
-
-            # Subsume r values from its children.
-            merged = name
-            for c in children_rs:
-                merged = self.merge(merged, c)
-
-            r = merged
-            if pname is not None:
-                left_indices, right_indices = [], []
-                merged_indices = self.network.nodes[merged]["tensor"].indices
-                for i, index in enumerate(merged_indices):
-                    common_index = None
-                    for n in self.network.neighbors(merged):
-                        n_indices = self.network.nodes[n]["tensor"].indices
-                        if index in n_indices:
-                            common_index = i
-
-                            # The edge direction is determined by
-                            # whether a neighbor node has been processed.
-                            # In post-order traversal, if a neighbor has been
-                            # processed before the current node, it is view as
-                            # a child of the current node.
-                            # Otherwise, it is viewed as the parent.
-                            # The edge direction matters in orthonormalization
-                            # because the q part should include indices
-                            # shared with its children and the r part should
-                            # include indices shared with its parent.
-                            # We use the left_indices to keep track of indices
-                            # shared with children, and right_indices to keep
-                            # track of indices shared with the parent.
-                            if n not in visited or visited[n] == 2:
-                                left_indices.append(common_index)
-                            else:
-                                right_indices.append(common_index)
-
-                            break
->>>>>>> b6e32206
 
         return int(cost)
 
-<<<<<<< HEAD
     def canonical_structure(self, consider_ranks: bool = False) -> int:
         """Compute the canonical structure of the tensor network.
 
@@ -1101,17 +965,6 @@
 
     def __lt__(self, other: Self) -> bool:
         return self.cost() < other.cost()
-=======
-                _, r = self.split(
-                    merged, left_indices, right_indices, mode="qr"
-                )
-
-            visited[name] = 2
-            visited[merged] = 2
-            return r
-
-        return _postorder(None, name)
->>>>>>> b6e32206
 
     def __add__(self, other: Self) -> Self:
         """Add two tensor trains.
@@ -1252,11 +1105,7 @@
         edge_labels = {}
         for u, v in self.network.edges():
             indices = self.get_contraction_index(u, v)
-<<<<<<< HEAD
             labels = [f"{i.size}" for i in indices]
-=======
-            labels = [f"{i.name}:{i.size}" for i in indices]
->>>>>>> b6e32206
             label = "-".join(labels)
             edge_labels[(u, v)] = label
         nx.draw_networkx_edges(new_graph, pos, ax=ax)
