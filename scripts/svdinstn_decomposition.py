--- conflicted
+++ resolved
@@ -6,12 +6,8 @@
 import timeit
 import time
 
-<<<<<<< HEAD
-gamma = 1e-3
-=======
 from pytens import TensorNetwork, Tensor, Index
 gamma = 0.0015
->>>>>>> 74543388
 rho = 0.001
 mu = 0.1
 
